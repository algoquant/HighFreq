<<<<<<< HEAD
Package: HighFreq
Type: Package
Title: High Frequency Time Series Management
Version: 0.1
Date: 2018-09-12
Author: Jerzy Pawlowski (algoquant)
Maintainer: Jerzy Pawlowski <jp3900@nyu.edu>
Description: Functions for chaining and joining time series, scrubbing bad data,
    managing time zones and alligning time indices, converting TAQ data to OHLC
    format, aggregating data to lower frequency, estimating volatility, skew, and
    higher moments.
License: MPL-2.0
Depends:
    xts, 
    quantmod, 
    rutils
Imports:
    xts, 
    quantmod, 
    rutils,
	RcppRoll, 
    Rcpp
LinkingTo: Rcpp, RcppArmadillo
SystemRequirements: GNU make, C++11
Remotes: github::algoquant/rutils,
VignetteBuilder: knitr
LazyData: true
ByteCompile: true
Repository: GitHub
URL: https://github.com/algoquant/HighFreq
RoxygenNote: 7.1.2
Encoding: UTF-8
=======
Package: HighFreq
Type: Package
Title: High Frequency Time Series Management
Version: 0.1
Date: 2018-09-12
Author: Jerzy Pawlowski (algoquant)
Maintainer: Jerzy Pawlowski <jp3900@nyu.edu>
Description: Functions for chaining and joining time series, scrubbing bad data,
    managing time zones and alligning time indices, converting TAQ data to OHLC
    format, aggregating data to lower frequency, estimating volatility, skew, and
    higher moments.
License: MPL-2.0
Depends:
    xts, 
    quantmod, 
    rutils
Imports:
    xts, 
    quantmod, 
    rutils,
	RcppRoll, 
    Rcpp
LinkingTo: Rcpp, RcppArmadillo
SystemRequirements: GNU make, C++11
Remotes: github::algoquant/rutils,
VignetteBuilder: knitr
LazyData: true
ByteCompile: true
Repository: GitHub
URL: https://github.com/algoquant/HighFreq
RoxygenNote: 7.1.1.9001
Encoding: UTF-8
>>>>>>> 5ed1d41f
<|MERGE_RESOLUTION|>--- conflicted
+++ resolved
@@ -1,37 +1,3 @@
-<<<<<<< HEAD
-Package: HighFreq
-Type: Package
-Title: High Frequency Time Series Management
-Version: 0.1
-Date: 2018-09-12
-Author: Jerzy Pawlowski (algoquant)
-Maintainer: Jerzy Pawlowski <jp3900@nyu.edu>
-Description: Functions for chaining and joining time series, scrubbing bad data,
-    managing time zones and alligning time indices, converting TAQ data to OHLC
-    format, aggregating data to lower frequency, estimating volatility, skew, and
-    higher moments.
-License: MPL-2.0
-Depends:
-    xts, 
-    quantmod, 
-    rutils
-Imports:
-    xts, 
-    quantmod, 
-    rutils,
-	RcppRoll, 
-    Rcpp
-LinkingTo: Rcpp, RcppArmadillo
-SystemRequirements: GNU make, C++11
-Remotes: github::algoquant/rutils,
-VignetteBuilder: knitr
-LazyData: true
-ByteCompile: true
-Repository: GitHub
-URL: https://github.com/algoquant/HighFreq
-RoxygenNote: 7.1.2
-Encoding: UTF-8
-=======
 Package: HighFreq
 Type: Package
 Title: High Frequency Time Series Management
@@ -63,5 +29,4 @@
 Repository: GitHub
 URL: https://github.com/algoquant/HighFreq
 RoxygenNote: 7.1.1.9001
-Encoding: UTF-8
->>>>>>> 5ed1d41f
+Encoding: UTF-8